--- conflicted
+++ resolved
@@ -72,7 +72,7 @@
   - Analysis dashboards
 
 ## Project Structure
-<<<<<<< HEAD
+
 ```
 project_root/
 ├── analytics/           # Core analysis modules
@@ -175,11 +175,9 @@
 ```
 
 4. Create pull request on GitHub
-=======
 - Analytics/: Core analysis modules
 - Backend/: Django and FastAPI applications
-- -rontend/: React application
+- Frontend/: React application
 - docs/: Project documentation
 
 ## Setup
@@ -194,7 +192,7 @@
 - Django server: python manage.py runserver
 - FastAPI server: uvicorn main:app --reload
 - Frontend: cd frontend && npm start
->>>>>>> 72549ccb
+
 
 ## Testing
 - Django tests: `python manage.py test`
